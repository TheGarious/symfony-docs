--- conflicted
+++ resolved
@@ -91,10 +91,6 @@
 
 The protocols that will be considered to be valid. For example, if you also
 needed ``ftp://`` type URLs to be valid, you'd redefine the ``protocols``
-<<<<<<< HEAD
-array, listing ``http``, ``https``, and also ``ftp``.
+array, listing ``http``, ``https`` and also ``ftp``.
 
-.. include:: /reference/constraints/_payload-option.rst.inc
-=======
-array, listing ``http``, ``https`` and also ``ftp``.
->>>>>>> 41271978
+.. include:: /reference/constraints/_payload-option.rst.inc