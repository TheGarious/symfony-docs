--- conflicted
+++ resolved
@@ -33,11 +33,7 @@
 -----------
 
 To use the ``Isbn`` validator, simply apply it to a property or method
-<<<<<<< HEAD
-on an  object that will contain an ISBN.
-=======
-on an object that will contain a ISBN number.
->>>>>>> 41271978
+on an object that will contain an ISBN.
 
 .. configuration-block::
 
@@ -81,16 +77,8 @@
             <class name="Acme\BookcaseBundle\Entity\Book">
                 <property name="isbn">
                     <constraint name="Isbn">
-<<<<<<< HEAD
                         <option name="type">isbn10</option>
                         <option name="message">This value is not  valid.</option>
-=======
-                        <option name="isbn10">true</option>
-                        <option name="isbn13">true</option>
-                        <option name="bothIsbnMessage">
-                            This value is neither a valid ISBN-10 nor a valid ISBN-13.
-                        </option>
->>>>>>> 41271978
                     </constraint>
                 </property>
             </class>
@@ -125,26 +113,16 @@
 
 **type**: ``string`` **default**: ``null``
 
-<<<<<<< HEAD
-The type of ISBN to validate against.
-Valid values are ``isbn10``, ``isbn13`` and ``null`` to accept any kind of ISBN.
-=======
-If this required option is set to ``true`` the constraint will check if
-the code is a valid ISBN-10 code.
->>>>>>> 41271978
+The type of ISBN to validate against. Valid values are ``isbn10``, ``isbn13``
+and ``null`` to accept any kind of ISBN.
 
 message
 ~~~~~~~
 
 **type**: ``string`` **default**: ``null``
 
-<<<<<<< HEAD
-The message that will be shown if the value is not valid.
-If not ``null``, this message has priority over all the other messages.
-=======
-If this required option is set to ``true`` the constraint will check if
-the code is a valid ISBN-13 code.
->>>>>>> 41271978
+The message that will be shown if the value is not valid. If not ``null``,
+this message has priority over all the other messages.
 
 isbn10Message
 ~~~~~~~~~~~~~
