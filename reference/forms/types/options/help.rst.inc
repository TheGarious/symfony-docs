help
~~~~

<<<<<<< HEAD
**type**: ``string`` or ``TranslatableInterface`` **default**: null
=======
**type**: ``string`` or ``TranslatableMessage`` **default**: ``null``
>>>>>>> 3f95ef19

Allows you to define a help message for the form field, which by default is
rendered below the field::

    use Symfony\Component\Translation\TranslatableMessage;

    $builder
        ->add('zipCode', null, [
            'help' => 'The ZIP/Postal code for your credit card\'s billing address.',
        ])

        // ...

        ->add('status', null, [
            'help' => new TranslatableMessage('order.status', ['%order_id%' => $order->getId()], 'store'),
        ])
    ;

.. versionadded:: 6.2

    The support for ``TranslatableInterface`` objects as help contents was
    introduced in Symfony 6.2.<|MERGE_RESOLUTION|>--- conflicted
+++ resolved
@@ -1,11 +1,7 @@
 help
 ~~~~
 
-<<<<<<< HEAD
-**type**: ``string`` or ``TranslatableInterface`` **default**: null
-=======
-**type**: ``string`` or ``TranslatableMessage`` **default**: ``null``
->>>>>>> 3f95ef19
+**type**: ``string`` or ``TranslatableInterface`` **default**: ``null``
 
 Allows you to define a help message for the form field, which by default is
 rendered below the field::
